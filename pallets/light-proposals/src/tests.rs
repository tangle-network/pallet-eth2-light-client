#![allow(clippy::unwrap_used)]
use crate::{mock::*, Error, LightProposalInputOf, Proposal, ProposalKind, ResourceId};
use dkg_runtime_primitives::{traits::OnSignedProposal, TypedChainId};
use ethereum_types::Address;
use frame_support::{assert_err, assert_ok, bounded_vec};
use lazy_static::lazy_static;
use pallet_bridge_registry::{types::BridgeMetadata, Bridges, ResourceToBridgeIndex};
use pallet_eth2_light_client::tests::{get_test_context, submit_and_check_execution_headers};
use sp_runtime::AccountId32;
use webb_proposals::{self, evm, FunctionSignature, Nonce, ProposalHeader, TargetSystem};

pub const GOERLI_CHAIN: TypedChainId = TypedChainId::Evm(5);
pub const ALICE: AccountId32 = AccountId32::new([1u8; 32]);

lazy_static! {
	static ref GOERLI_RESOURCE_ID: ResourceId =
		ResourceId::new(TargetSystem::new_contract_address(Address::from([0; 20])), GOERLI_CHAIN);
}

// setup bridge registry pallets with defaults
fn setup_bridge_registry() {
	let target_chain = webb_proposals::TypedChainId::Evm(1);
	let target_system = webb_proposals::TargetSystem::new_contract_address([1u8; 20]);
	let target_resource_id = webb_proposals::ResourceId::new(target_system, target_chain);
	// Create src info
	let src_chain = GOERLI_CHAIN;
	let src_target_system = webb_proposals::TargetSystem::new_contract_address([0u8; 20]);
	let src_resource_id = webb_proposals::ResourceId::new(src_target_system, src_chain);
	// Create mocked signed EVM anchor update proposals
	let proposal = evm::AnchorUpdateProposal::new(
		ProposalHeader::new(target_resource_id, FunctionSignature([0u8; 4]), Nonce(1)),
		[1u8; 32],
		src_resource_id,
	);
	let signed_proposal = Proposal::Signed {
		kind: ProposalKind::AnchorUpdate,
		data: proposal.into_bytes().to_vec().try_into().unwrap(),
		signature: vec![].try_into().unwrap(),
	};
	// Handle signed proposal
	assert_ok!(BridgeRegistry::on_signed_proposal(signed_proposal));
	// Verify the storage system updates correctly
	assert_eq!(ResourceToBridgeIndex::<Test>::get(target_resource_id), Some(1));
	assert_eq!(ResourceToBridgeIndex::<Test>::get(src_resource_id), Some(1));
	assert_eq!(
		Bridges::<Test>::get(1).unwrap(),
		BridgeMetadata {
			resource_ids: bounded_vec![src_resource_id, target_resource_id],
			info: Default::default()
		}
	);
}

#[test]
fn test_light_light_proposal_flow() {
	new_test_ext().execute_with(|| {
		// setup bridge registry with defaults
		setup_bridge_registry();

		// prep light client pallet
		let (headers, updates, _init_input) = get_test_context(None);
		assert_ok!(Eth2Client::submit_beacon_chain_light_client_update(
			RuntimeOrigin::signed(ALICE),
			GOERLI_CHAIN,
			updates[1].clone()
		));

		submit_and_check_execution_headers(
			pallet_eth2_light_client::mock::RuntimeOrigin::signed(ALICE),
			GOERLI_CHAIN,
			headers[0].iter().skip(1).rev().collect(),
		);

		let mut header = headers[0][1].clone();
		let block_hash = pallet_eth2_light_client::FinalizedExecutionBlocks::<Test>::get(
			GOERLI_CHAIN,
			header.number,
		);
		header.hash = block_hash;

		// setup light client payload
		let light_proposal = LightProposalInput {
			block_header: header,
			merkle_root: [0; 32],
			merkle_root_proof: vec![vec![0; 32]],
			leaf_index: 0,
<<<<<<< HEAD
			leaf_index_proof: vec![vec![0; 32]],
			vanchor_address: Address::from([0; 20]),
		};

		assert_ok!(LightProposals::submit_proposal(
			RuntimeOrigin::signed(ALICE),
			GOERLI_CHAIN,
			Box::new(light_proposal)
		));
=======
			leaf_index_proof: vec![0; 32].try_into().unwrap(),
			resource_id: *GOERLI_RESOURCE_ID,
		};

		assert_ok!(LightProposals::submit_proposal(RuntimeOrigin::signed(ALICE), light_proposal));
>>>>>>> 43ec908f
	});
}

#[test]
fn test_light_light_should_reject_if_header_is_not_present() {
	new_test_ext().execute_with(|| {
		// setup bridge registry with defaults
		setup_bridge_registry();

		let (headers, _updates, _init_input) = get_test_context(None);

		// setup light client payload
		let light_proposal = LightProposalInput {
			block_header: headers[0][1].clone(),
			merkle_root: [0; 32],
			merkle_root_proof: vec![vec![0; 32]],
			leaf_index: 0,
<<<<<<< HEAD
			leaf_index_proof: vec![vec![0; 32]],
			vanchor_address: Address::from([0; 20]),
		};

		assert_err!(
			LightProposals::submit_proposal(
				RuntimeOrigin::signed(ALICE),
				GOERLI_CHAIN,
				Box::new(light_proposal)
			),
=======
			leaf_index_proof: vec![0; 32].try_into().unwrap(),
			resource_id: *GOERLI_RESOURCE_ID,
		};

		assert_err!(
			LightProposals::submit_proposal(RuntimeOrigin::signed(ALICE), light_proposal),
>>>>>>> 43ec908f
			pallet_eth2_light_client::Error::<Test>::HeaderHashDoesNotExist
		);
	});
}

#[test]
fn test_light_light_should_reject_if_proof_verification_fails() {
	new_test_ext().execute_with(|| {
		// setup bridge registry with defaults
		setup_bridge_registry();

		// prep light client pallet
		let (headers, updates, _init_input) = get_test_context(None);
		assert_ok!(Eth2Client::submit_beacon_chain_light_client_update(
			RuntimeOrigin::signed(ALICE),
			GOERLI_CHAIN,
			updates[1].clone()
		));

		submit_and_check_execution_headers(
			pallet_eth2_light_client::mock::RuntimeOrigin::signed(ALICE),
			GOERLI_CHAIN,
			headers[0].iter().skip(1).rev().collect(),
		);

		let mut header = headers[0][1].clone();
		let block_hash = pallet_eth2_light_client::FinalizedExecutionBlocks::<Test>::get(
			GOERLI_CHAIN,
			header.number,
		);
		header.hash = block_hash;

		// setup light client payload
		let light_proposal = LightProposalInput {
			block_header: header,
			merkle_root: [0; 32],
			merkle_root_proof: vec![vec![123]],
			leaf_index: 0,
<<<<<<< HEAD
			leaf_index_proof: vec![vec![0; 32]],
			vanchor_address: Address::from([0; 20]),
		};

		assert_err!(
			LightProposals::submit_proposal(
				RuntimeOrigin::signed(ALICE),
				GOERLI_CHAIN,
				Box::new(light_proposal)
			),
=======
			leaf_index_proof: vec![0; 32].try_into().unwrap(),
			resource_id: *GOERLI_RESOURCE_ID,
		};

		assert_err!(
			LightProposals::submit_proposal(RuntimeOrigin::signed(ALICE), light_proposal),
>>>>>>> 43ec908f
			Error::<Test>::ProofVerificationFailed
		);
	});
}<|MERGE_RESOLUTION|>--- conflicted
+++ resolved
@@ -84,23 +84,11 @@
 			merkle_root: [0; 32],
 			merkle_root_proof: vec![vec![0; 32]],
 			leaf_index: 0,
-<<<<<<< HEAD
-			leaf_index_proof: vec![vec![0; 32]],
-			vanchor_address: Address::from([0; 20]),
-		};
-
-		assert_ok!(LightProposals::submit_proposal(
-			RuntimeOrigin::signed(ALICE),
-			GOERLI_CHAIN,
-			Box::new(light_proposal)
-		));
-=======
 			leaf_index_proof: vec![0; 32].try_into().unwrap(),
 			resource_id: *GOERLI_RESOURCE_ID,
 		};
 
 		assert_ok!(LightProposals::submit_proposal(RuntimeOrigin::signed(ALICE), light_proposal));
->>>>>>> 43ec908f
 	});
 }
 
@@ -118,25 +106,12 @@
 			merkle_root: [0; 32],
 			merkle_root_proof: vec![vec![0; 32]],
 			leaf_index: 0,
-<<<<<<< HEAD
-			leaf_index_proof: vec![vec![0; 32]],
-			vanchor_address: Address::from([0; 20]),
-		};
-
-		assert_err!(
-			LightProposals::submit_proposal(
-				RuntimeOrigin::signed(ALICE),
-				GOERLI_CHAIN,
-				Box::new(light_proposal)
-			),
-=======
 			leaf_index_proof: vec![0; 32].try_into().unwrap(),
 			resource_id: *GOERLI_RESOURCE_ID,
 		};
 
 		assert_err!(
 			LightProposals::submit_proposal(RuntimeOrigin::signed(ALICE), light_proposal),
->>>>>>> 43ec908f
 			pallet_eth2_light_client::Error::<Test>::HeaderHashDoesNotExist
 		);
 	});
@@ -175,25 +150,12 @@
 			merkle_root: [0; 32],
 			merkle_root_proof: vec![vec![123]],
 			leaf_index: 0,
-<<<<<<< HEAD
-			leaf_index_proof: vec![vec![0; 32]],
-			vanchor_address: Address::from([0; 20]),
-		};
-
-		assert_err!(
-			LightProposals::submit_proposal(
-				RuntimeOrigin::signed(ALICE),
-				GOERLI_CHAIN,
-				Box::new(light_proposal)
-			),
-=======
 			leaf_index_proof: vec![0; 32].try_into().unwrap(),
 			resource_id: *GOERLI_RESOURCE_ID,
 		};
 
 		assert_err!(
 			LightProposals::submit_proposal(RuntimeOrigin::signed(ALICE), light_proposal),
->>>>>>> 43ec908f
 			Error::<Test>::ProofVerificationFailed
 		);
 	});

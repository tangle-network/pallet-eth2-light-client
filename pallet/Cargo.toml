--- conflicted
+++ resolved
@@ -10,13 +10,8 @@
 serde = { version = "1.0.101", default-features = false, features = ["derive"], optional = true }
 codec = { package = "parity-scale-codec", version = "3", default-features = false, features = ["derive", "max-encoded-len"] }
 scale-info = { version = "2.1.1", default-features = false, features = ["derive"] }
-<<<<<<< HEAD
 webb-proposals = { git = "https://github.com/webb-tools/webb-rs.git", default-features = false, features = ["scale", "evm", "substrate"] }
 ethereum-types = { version = "0.14.1", default-features = false }
-=======
-webb-proposals = { git = "https://github.com/webb-tools/webb-rs", default-features = false, features = ["scale", "evm", "substrate"] }
-ethereum-types = { version = "0.14.0", default-features = false }
->>>>>>> e08be1f4
 derive_more = { version = "^0.99.2", default-features = false }
 rlp = { version = "0.5.0", default-features = false }
 rlp-derive = { version = "0.1.0", default-features = false }

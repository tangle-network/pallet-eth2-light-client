[package]
name = "eth2-to-substrate-relay"
version = "0.1.0"
edition = "2021"

[dependencies]
types =  { git = "https://github.com/webb-tools/lighthouse.git", branch = "drew/update-to-stable" }

webb-relayer-utils = { git = "https://github.com/webb-tools/relayer.git" }
eth-types = { path = "../crates/eth-types", features = ["eth2", "eip1559"] }
tree-hash = { package = "webb-tree-hash",  path = "../crates/tree-hash" }
merkle-proof = { package = "webb-merkle-proof",  path = "../crates/merkle-proof" }
eth2-hashing = { package = "webb-eth2-hashing", path = "../crates/eth2-hashing" }
eth2-ssz = { package = "webb-eth2-ssz", path = "../crates/ssz" }
eth-rpc-client = { package = "webb-eth-rpc-client", path = "../crates/eth-rpc-client" }
eth2-pallet-init = { package = "webb-eth2-pallet-init", path = "../crates/eth2-pallet-init" }
finality-update-verify = { package = "webb-finality-update-verify", path = "../crates/finality-update-verify" }

<<<<<<< HEAD
webb = { git = "https://github.com/webb-tools/webb-rs.git", branch = "main", features = [
=======
webb = { version = "0.5.17", features = [
>>>>>>> 85a6561d
    "evm-runtime",
    "substrate-runtime"
]}
webb-proposals = { version = "0.5.4" }

sp-keyring = { version = "18.0.0", default-features = false }
sp-core = { version = "16.0.0" }
log = { version = "0.4", features = ["std", "serde"] }
serde_json = "1.0.74"
serde = { version = "1.0", default-features = false, features = ["derive"] }
ethereum-types = { version = "0.14.1" }
reqwest = { version = "0.11", features = ["blocking", "json"] }
clap = { version = "3.1.6", features = ["derive"] }
tokio = { version = "1.1", features = ["macros", "rt", "time"] }
env_logger = "0.9.0"
futures = { version = "0.3.21", default-features = false }
async-std ={ version = "1.12.0", default-features = false }
async-trait = "0.1.58"
hex = "*"
toml = "0.5.9"
atomic_refcell = "0.1.8"
bitvec = "*"
primitive-types = "0.12.1"

prometheus = { version = "0.9", features = ["process"] }
lazy_static = "1.4"
warp = "0.2"
thread = "*"<|MERGE_RESOLUTION|>--- conflicted
+++ resolved
@@ -16,11 +16,7 @@
 eth2-pallet-init = { package = "webb-eth2-pallet-init", path = "../crates/eth2-pallet-init" }
 finality-update-verify = { package = "webb-finality-update-verify", path = "../crates/finality-update-verify" }
 
-<<<<<<< HEAD
-webb = { git = "https://github.com/webb-tools/webb-rs.git", branch = "main", features = [
-=======
 webb = { version = "0.5.17", features = [
->>>>>>> 85a6561d
     "evm-runtime",
     "substrate-runtime"
 ]}

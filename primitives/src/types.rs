--- conflicted
+++ resolved
@@ -21,13 +21,7 @@
 	/// The index of the leaf in the merkle tree
 	pub leaf_index: u32,
 	/// The merkle proof for the leaf index
-<<<<<<< HEAD
 	pub leaf_index_proof: Vec<Vec<u8>>,
-	/// The address of the vanchor contract
-	pub vanchor_address: Address,
-=======
-	pub leaf_index_proof: BoundedVec<u8, MaxProofSize>,
 	/// The source resoure id
 	pub resource_id: ResourceId,
->>>>>>> 43ec908f
 }